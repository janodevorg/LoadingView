--- conflicted
+++ resolved
@@ -57,11 +57,7 @@
 }
 ```
 
-<<<<<<< HEAD
 This library uses Swift 6. The v26 branch demonstrates usage of the native Observations framework available in iOS 26+.
-=======
-This library uses Swift 6 and a [StateRelay](https://github.com/janodevorg/LoadingView/blob/main/Sources/Main/StateRelay.swift) implementation to support multiple concurrent observers and replay of last value emitted.
->>>>>>> 1cf6b914
 
 ## Supported Versions
 
