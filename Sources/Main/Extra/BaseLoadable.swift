<<<<<<< HEAD

import Observation
=======
>>>>>>> 1cf6b914
import OSLog
import SwiftUI

/// Abstract base class for creating custom loadable implementations.
/// Uses iOS 26+ native Observations framework.
@Observable
@MainActor
open class BaseLoadable<Value: Hashable & Sendable>: Loadable {
    @ObservationIgnored private let log = LoggerFactory.loadingview.logger()

    // MARK: - Loadable
    public var isCanceled = false

    /// The current loading state - directly observable
    public var currentState: LoadingState<Value> = .idle

    /// An async sequence of state changes using native Observations
    public var state: any AsyncSequence<LoadingState<Value>, Never> {
        Observations {
            self.currentState
        }
    }

    public init() {
    }

    open func cancel() {
        log.debug("Canceled BaseLoadable")
        isCanceled = true
    }

    open func reset() {
        isCanceled = false
        currentState = .idle
    }

    /// Updates the loading state. Used by subclasses that need custom state updates.
    public func updateState(_ state: LoadingState<Value>) {
        currentState = state
    }

    /// Initiates the loading operation, publishing relevant states along the way.
    open func load() async {
        guard !isCanceled else {
            log.debug("Skipping load. isCanceled: \(self.isCanceled)")
            return
        }

        // Loading at 0% progress.
        // Passing progress info is optional, you may also pass .loading(nil)
        currentState = .loading(nil)

        do {
            let value = try await fetch()
            guard !isCanceled else {
                return // client cancelled, result no longer needed
            }
<<<<<<< HEAD
            log.debug("Yielded state: \(String(describing: value))")
            currentState = .loaded(value)
=======
            log.debug("LoadingView: \(String(describing: value))")
            stateRelay.update(.loaded(value))
>>>>>>> 1cf6b914
        } catch {
            guard !isCanceled else {
                return // client cancelled, skip sending an error
            }
            currentState = .failure(error)
        }
    }

    /// Example of an async fetch operation (simulating a network request).
    open func fetch() async throws -> Value {
        fatalError("Override this method to generate a Value")
    }
}<|MERGE_RESOLUTION|>--- conflicted
+++ resolved
@@ -1,8 +1,4 @@
-<<<<<<< HEAD
-
 import Observation
-=======
->>>>>>> 1cf6b914
 import OSLog
 import SwiftUI
 
@@ -60,13 +56,8 @@
             guard !isCanceled else {
                 return // client cancelled, result no longer needed
             }
-<<<<<<< HEAD
             log.debug("Yielded state: \(String(describing: value))")
             currentState = .loaded(value)
-=======
-            log.debug("LoadingView: \(String(describing: value))")
-            stateRelay.update(.loaded(value))
->>>>>>> 1cf6b914
         } catch {
             guard !isCanceled else {
                 return // client cancelled, skip sending an error
